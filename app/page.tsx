--- conflicted
+++ resolved
@@ -1,13 +1,3 @@
-<<<<<<< HEAD
-import React, { Suspense } from 'react'; // Make sure Suspense is imported
-import DoctorListingPage from './DoctorListing';// Import the client component
-export default function Page() {
-    return (
-        <Suspense fallback={<div className="container mx-auto p-4 md:p-6 lg:p-8 font-sans text-center text-gray-500">Loading page content...</div>}>
-            <DoctorListingPage />
-        </Suspense>
-    );
-=======
 // src/app/page.tsx
 "use client"; // This component needs client-side interactivity
 
@@ -89,15 +79,11 @@
         const data: Doctor[] = await response.json();
         // Basic validation or transformation if needed
         setAllDoctors(data || []); // Ensure data is an array
-      } catch (e: unknown) {
+      } catch (e: any) {
         console.error("Failed to fetch doctors:", e);
-      
-        let message = "Please try again later.";
-        if (e instanceof Error) {
-          message = e.message;
-        }
-      
-        setError(`Failed to load doctor data. ${message}`);
+        setError(
+          `Failed to load doctor data. ${e.message || "Please try again later."}`
+        );
       } finally {
         setIsLoading(false);
       }
@@ -472,5 +458,4 @@
       </div>
     </div>
   );
->>>>>>> eb4c919b
 }